"""Data sources tool implementation."""

import json
from urllib.parse import urljoin

import httpx
from fastmcp import Context

from core import CodeAliveContext, get_api_key_from_context, log_api_request, log_api_response
from utils import handle_api_error


async def get_data_sources(ctx: Context, alive_only: bool = True) -> str:
    """
    Gets all available data sources (repositories and workspaces) for the user's account.

    A data source is a code repository or workspace that has been indexed by CodeAlive
    and can be used for code search and chat completions.

    Args:
        alive_only: If True (default), returns only data sources in "Alive" state ready for use with chat.
                    If False, returns all data sources regardless of processing state.

    Returns:
        A formatted list of available data sources with the following information for each:
        - id: Unique identifier for the data source
        - name: Human-readable name of the repository or workspace, used in other API calls
        - description: Summary of the codebase contents to guide search and chat usage
        - type: The type of data source ("Repository" or "Workspace")
        - url: URL of the repository (for Repository type only)
        - state: The processing state of the data source (if alive_only=false)

    Examples:
        1. Get only ready-to-use data sources:
           get_data_sources()

        2. Get all data sources including those still processing:
           get_data_sources(alive_only=false)

    Note:
        Data sources in "Alive" state are fully processed and ready for search and chat.
        Other states include "New" (just added), "Processing" (being indexed),
        "Failed" (indexing failed), etc.

        For repositories, the URL can be used to match with local git repositories
        to provide enhanced context for code understanding.

<<<<<<< HEAD
        For workspaces, the repositoryIds can be used to identify and work with
        individual repositories that make up the workspace.

        Use the returned data source names with the codebase_search and codebase_consultant functions.
=======
        Use the returned data source IDs with the codebase_search and codebase_consultant functions.
>>>>>>> dd7db0dd
    """
    context: CodeAliveContext = ctx.request_context.lifespan_context

    try:
        api_key = get_api_key_from_context(ctx)

        # Determine the endpoint based on alive_only flag
        endpoint = "/api/datasources/alive" if alive_only else "/api/datasources/all"

        headers = {"Authorization": f"Bearer {api_key}"}

        # Log the request
        full_url = urljoin(context.base_url, endpoint)
        request_id = log_api_request("GET", full_url, headers)

        # Make API request
        response = await context.client.get(endpoint, headers=headers)

        # Log the response
        log_api_response(response, request_id)

        response.raise_for_status()

        # Parse and format the response
        data_sources = response.json()

        # If no data sources found, return a helpful message
        if not data_sources or len(data_sources) == 0:
            return "No data sources found. Please add a repository or workspace to CodeAlive before using this API."

        # Remove repositoryIds from workspace data sources
        for data_source in data_sources:
            if data_source.get("type") == "Workspace" and "repositoryIds" in data_source:
                del data_source["repositoryIds"]

        # Format the response as a readable string
        formatted_data = json.dumps(data_sources, indent=2)
        result = f"Available data sources:\n{formatted_data}"

        # Add usage hint
        result += "\n\nYou can use these data source names with the codebase_search and codebase_consultant functions."

        return result

    except (httpx.HTTPStatusError, Exception) as e:
        return await handle_api_error(ctx, e, "retrieving data sources")<|MERGE_RESOLUTION|>--- conflicted
+++ resolved
@@ -45,14 +45,7 @@
         For repositories, the URL can be used to match with local git repositories
         to provide enhanced context for code understanding.
 
-<<<<<<< HEAD
-        For workspaces, the repositoryIds can be used to identify and work with
-        individual repositories that make up the workspace.
-
         Use the returned data source names with the codebase_search and codebase_consultant functions.
-=======
-        Use the returned data source IDs with the codebase_search and codebase_consultant functions.
->>>>>>> dd7db0dd
     """
     context: CodeAliveContext = ctx.request_context.lifespan_context
 
